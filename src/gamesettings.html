<!DOCTYPE html>
<html lang="en">
<head>
    <meta charset="UTF-8">
    <meta name="viewport" content="width=device-width, initial-scale=1.0">
    <title>Game Settings - Blockdoku</title>
<<<<<<< HEAD
    <link rel="stylesheet" href="css/main.css">
    <link rel="stylesheet" href="css/themes/wood.css" id="theme-css">
    <link rel="stylesheet" href="css/themes/light.css" id="theme-css-light" media="not all">
    <link rel="stylesheet" href="css/themes/dark.css" id="theme-css-dark" media="not all">
    <link rel="icon" type="image/x-icon" href="favicon.ico">
    <link rel="manifest" href="manifest.json">
=======
    <link rel="stylesheet" href="../css/main.css">
    <link rel="stylesheet" href="../css/themes/wood.css" id="theme-css">
    <link rel="icon" type="image/x-icon" href="../favicon.ico">
    <link rel="manifest" href="../manifest.json">
>>>>>>> 255ec217
    <meta name="theme-color" content="#8B4513">
    <meta name="description" content="Blockdoku - A modern take on the classic block puzzle game">
    <meta name="keywords" content="blockdoku, puzzle, game, blocks, tetris, mobile, pwa">
    <meta name="author" content="Chase Pettet">
    
    <!-- Open Graph / Facebook -->
    <meta property="og:type" content="website">
    <meta property="og:url" content="https://blockdoku.523.life/">
    <meta property="og:title" content="Blockdoku - Block Puzzle Game">
    <meta property="og:description" content="A modern take on the classic block puzzle game. Play anywhere, anytime!">
    <meta property="og:image" content="https://blockdoku.523.life/icons/icon-512x512.png">

    <!-- Twitter -->
    <meta property="twitter:card" content="summary_large_image">
    <meta property="twitter:url" content="https://blockdoku.523.life/">
    <meta property="twitter:title" content="Blockdoku - Block Puzzle Game">
    <meta property="twitter:description" content="A modern take on the classic block puzzle game. Play anywhere, anytime!">
    <meta property="twitter:image" content="https://blockdoku.523.life/icons/icon-512x512.png">
    
    <script>
        // Function to update theme
        function updateTheme() {
            const savedSettings = localStorage.getItem('blockdoku_settings') || localStorage.getItem('blockdoku-settings');
            if (savedSettings) {
                try {
                    const settings = JSON.parse(savedSettings);
                    if (settings.theme) {
                        let themeLink = document.getElementById('theme-css');
                        if (!themeLink) {
                            themeLink = document.createElement('link');
                            themeLink.rel = 'stylesheet';
                            themeLink.id = 'theme-css';
                            document.head.appendChild(themeLink);
                        }
                        themeLink.href = `css/themes/${settings.theme}.css`;

                        // If Vite injected a wood stylesheet into built HTML, disable it when switching away
                        try {
                            const builtWoodLinks = Array.from(document.querySelectorAll('link[rel="stylesheet"]'))
                                .filter(l => (l.getAttribute('href') || '').includes('/assets/wood-') || (l.href || '').includes('/assets/wood-'));
                            builtWoodLinks.forEach(l => {
                                l.disabled = settings.theme !== 'wood';
                            });
                        } catch (e) {}
                    }
                } catch (e) {
                    console.log('Error parsing settings:', e);
                }
            }
        }
        
        // Load current theme from localStorage on page load
        document.addEventListener('DOMContentLoaded', function() {
            // Add a small delay to ensure everything is loaded
            setTimeout(updateTheme, 100);
        });
        
        // Listen for theme changes from other pages
        window.addEventListener('storage', function(e) {
            if (e.key === 'blockdoku-settings' || e.key === 'blockdoku-settings') {
                updateTheme();
            }
        });
        
        // Also listen for focus events (when returning from main page)
        window.addEventListener('focus', function() {
            updateTheme();
        });
    </script>
    <style>
        .settings-container {
            max-width: 1200px;
            margin: 0 auto;
            padding: 2rem;
            min-height: 100vh;
        }
        
        /* Settings sections as direct children */
        .settings-container > .settings-section {
            background: var(--card-bg);
            border: 2px solid var(--border-color);
            border-radius: 16px;
            padding: 2rem;
            margin-bottom: 2rem;
            box-shadow: 0 4px 12px rgba(0, 0, 0, 0.1);
        }
        
        .settings-header {
            text-align: center;
            margin-bottom: 3rem;
        }
        
        .settings-header h1 {
            color: var(--text-color);
            margin-bottom: 0.5rem;
        }
        
        .settings-header p {
            color: var(--text-muted);
            margin: 0;
        }
        
        .settings-nav {
            display: flex;
            flex-wrap: wrap;
            gap: 1rem;
            margin-bottom: 3rem;
            justify-content: center;
        }
        
        .nav-item {
            padding: 1rem 2rem;
            background: var(--card-bg);
            border: 2px solid var(--border-color);
            border-radius: 12px;
            cursor: pointer;
            transition: all 0.3s ease;
            text-decoration: none;
            color: var(--text-color);
            font-weight: 500;
            min-width: 120px;
            text-align: center;
        }
        
        .nav-item:hover {
            border-color: var(--primary-color);
            transform: translateY(-2px);
            box-shadow: 0 4px 12px rgba(0, 0, 0, 0.15);
        }
        
        .nav-item.active {
            border-color: var(--primary-color);
            background: var(--primary-color);
            color: white;
            text-shadow: 0 1px 2px rgba(0, 0, 0, 0.3);
        }
        
        /* Override for light theme to ensure readability */
        [data-theme="light"] .nav-item.active,
        body.light-theme .nav-item.active,
        html.light-theme .nav-item.active {
            color: white !important;
            text-shadow: 0 1px 2px rgba(0, 0, 0, 0.7) !important;
        }
        
        .settings-content {
            background: var(--card-bg);
            border: 2px solid var(--border-color);
            border-radius: 16px;
            padding: 2rem;
            box-shadow: 0 4px 12px rgba(0, 0, 0, 0.1);
        }
        
        .section-title {
            color: var(--text-color);
            margin-bottom: 1.5rem;
            font-size: 1.5rem;
            font-weight: 600;
        }
        
        /* Speed Mode Settings */
        .speed-mode-settings h3 {
            margin: 0 0 1rem 0;
            color: var(--text-color);
            font-size: 1.1rem;
            font-weight: 600;
        }
        
        .speed-mode-options {
            display: flex;
            flex-direction: column;
            gap: 1rem;
        }
        
        /* Speed Display Options */
        .speed-display-options {
            display: flex;
            gap: 1rem;
            flex-wrap: wrap;
            justify-content: center;
        }

        .speed-display-option {
            display: flex;
            flex-direction: column;
            align-items: center;
            cursor: pointer;
            padding: 1rem;
            border: 2px solid var(--border-color);
            border-radius: 8px;
            background: var(--bg-color);
            transition: all 0.3s ease;
            flex: 1;
            min-width: 120px;
            text-align: center;
        }

        .speed-display-option:hover {
            border-color: var(--primary-color);
            transform: translateY(-2px);
            box-shadow: 0 4px 12px rgba(0, 0, 0, 0.15);
        }

        .speed-display-option input[type="radio"] {
            display: none;
        }

        .speed-display-option input[type="radio"]:checked + .speed-display-label {
            color: var(--primary-color);
        }

        .speed-display-option input[type="radio"]:checked {
            border-color: var(--primary-color);
            background: var(--primary-color);
        }

        .speed-display-option input[type="radio"]:checked .speed-display-label,
        .speed-display-option input[type="radio"]:checked .speed-display-description {
            color: white;
        }

        .speed-display-label {
            font-weight: 600;
            color: var(--text-color);
            transition: color 0.3s ease;
            display: block;
            margin-bottom: 0.5rem;
            font-size: 1rem;
        }

        .speed-display-description {
            font-size: 0.85rem;
            color: var(--text-muted);
            font-style: italic;
            display: block;
            line-height: 1.4;
            text-align: center;
        }

        /* Combo Display Options */
        .combo-display-options {
            display: flex;
            gap: 1rem;
            flex-wrap: wrap;
            justify-content: center;
        }

        .combo-display-option {
            display: flex;
            flex-direction: column;
            align-items: center;
            cursor: pointer;
            padding: 1rem;
            border: 2px solid var(--border-color);
            border-radius: 8px;
            background: var(--bg-color);
            transition: all 0.3s ease;
            flex: 1;
            min-width: 120px;
            text-align: center;
        }

        .combo-display-option:hover {
            border-color: var(--primary-color);
            transform: translateY(-2px);
            box-shadow: 0 4px 12px rgba(0, 0, 0, 0.15);
        }

        .combo-display-option input[type="radio"] {
            display: none;
        }

        .combo-display-option input[type="radio"]:checked + .combo-display-label {
            color: var(--primary-color);
        }

        .combo-display-option input[type="radio"]:checked {
            border-color: var(--primary-color);
            background: var(--primary-color);
        }

        .combo-display-option input[type="radio"]:checked .combo-display-label,
        .combo-display-option input[type="radio"]:checked .combo-display-description {
            color: white;
        }

        .combo-display-label {
            font-weight: 600;
            color: var(--text-color);
            transition: color 0.3s ease;
            display: block;
            margin-bottom: 0.5rem;
            font-size: 1rem;
        }

        .combo-display-description {
            font-size: 0.85rem;
            color: var(--text-muted);
            font-style: italic;
            display: block;
            line-height: 1.4;
            text-align: center;
        }
        
        .speed-mode-option {
            display: flex;
            align-items: center;
            gap: 1rem;
            padding: 1rem;
            background: var(--bg-color);
            border: 2px solid var(--border-color);
            border-radius: 8px;
            cursor: pointer;
            transition: all 0.3s ease;
        }
        
        .speed-mode-option:hover {
            border-color: var(--primary-color);
            transform: translateY(-2px);
            box-shadow: 0 4px 12px rgba(0, 0, 0, 0.15);
        }
        
        .speed-mode-option input[type="radio"] {
            width: 20px;
            height: 20px;
            cursor: pointer;
            accent-color: var(--primary-color);
        }
        
        .speed-mode-option input[type="radio"]:checked ~ .speed-mode-label {
            color: var(--primary-color);
        }
        
        .speed-mode-option input[type="radio"]:checked {
            background: var(--primary-color);
        }
        
        .speed-mode-label {
            display: flex;
            flex-direction: column;
            gap: 0.25rem;
            flex: 1;
        }
        
        .speed-mode-label strong {
            color: var(--text-color);
            font-size: 1rem;
            transition: color 0.3s ease;
        }
        
        .speed-mode-label small {
            color: var(--text-muted);
            font-size: 0.85rem;
            line-height: 1.3;
        }
        
        @media (max-width: 768px) {
            .settings-container {
                padding: 1rem;
            }
            
            .settings-nav {
                flex-direction: column;
                align-items: center;
            }
            
            .nav-item {
                width: 100%;
                max-width: 300px;
            }
            
            .settings-content {
                padding: 1.5rem;
            }
        }
    </style>
</head>
<body>
    <div class="settings-container">
        <header class="settings-header">
            <h1>Game Settings</h1>
            <p>Customize your Blockdoku gameplay experience</p>
        </header>
        
        <div class="settings-nav">
            <a href="../settings.html" class="nav-item">
                ← Back to Settings
            </a>
        </div>
        
        <div style="text-align: center; margin: 1rem 0 2rem 0; padding: 0 1rem;">
            <p style="margin: 0; font-size: 0.9rem; color: var(--text-muted); font-style: italic;">
                Each difficulty level has defaults.<br>
                Changes made are saved until reset.
            </p>
        </div>
        
                <!-- Combo Display Settings -->
                <div class="settings-section combo-display-settings">
                    <h3>Combo Display</h3>
                    <p class="setting-description" style="margin-bottom: 1rem; margin-left: 0; text-align: center;">Choose how combo points are displayed during gameplay</p>
                    <div class="combo-display-options">
                        <label class="combo-display-option">
                            <input type="radio" name="combo-display-mode" value="streak" id="combo-streak" />
                            <span class="combo-display-label">Streak</span>
                            <span class="combo-display-description">Show current streak count</span>
                        </label>
                        <label class="combo-display-option">
                            <input type="radio" name="combo-display-mode" value="cumulative" id="combo-cumulative" checked />
                            <span class="combo-display-label">Cumulative</span>
                            <span class="combo-display-description">Show total combo points earned</span>
                        </label>
                    </div>
                </div>
                
        
        <!-- Utility Bar Settings -->
        <div class="settings-section utility-bar-settings">
                    <h3 style="margin: 1.5rem 0 1rem 0; color: var(--text-color); font-size: 1.1rem; text-align: center;">Utility Bar Settings</h3>
                    <p class="setting-description" style="margin-bottom: 1rem; margin-left: 0;">Configure what appears in the utility bar during gameplay</p>
                    
                    <div class="setting-item">
                        <label>
                            <input type="checkbox" id="enable-hints" />
                            Enable hints
                        </label>
                        <p class="setting-description">Show placement suggestions for blocks when you're stuck</p>
                    </div>
                    
                    <div class="setting-item">
                        <label>
                            <input type="checkbox" id="enable-timer" />
                            Enable Game Timer
                        </label>
                        <p class="setting-description">Add time pressure with countdown timer that ends the game when it reaches zero</p>
                    </div>
                    
                    <div class="setting-item">
                        <label>
                            <input type="checkbox" id="show-personal-bests" />
                            Enable Personal Best
                        </label>
                        <p class="setting-description">Display your personal best score and level in the utility bar</p>
                    </div>
                    
                    <div class="setting-item">
                        <label>
                            <input type="checkbox" id="show-speed-timer" />
                            Enable Speed Timer
                        </label>
                        <p class="setting-description">Show speed tracking display in utility bar (visual feedback only, doesn't affect gameplay)</p>
                    </div>
        </div>
        
        <!-- Game Modes Section -->
        <div class="settings-section game-modes-settings">
                    <h3>Game Modes</h3>
                    <p class="setting-description" style="margin-bottom: 1rem; margin-left: 0;">Enable special game modes that add unique challenges and mechanics. Multiple modes can be active simultaneously!</p>
                    
                    <!-- Petrification Mode -->
                    <div class="setting-item game-mode-item">
                        <label>
                            <input type="checkbox" id="enable-petrification" />
                            Enable petrification
                        </label>
                        <p class="setting-description">Grid cells petrify after 10s and blocks after 30s in place. Petrified cells can't be cleared until a clear event happens. Adds strategic time pressure!</p>
                    </div>
                    
                    <!-- Dead Pixels Mode -->
                    <div class="setting-item game-mode-item">
                        <label>
                            <input type="checkbox" id="enable-dead-pixels" />
                            Enable dead pixels
                        </label>
                        <p class="setting-description">Add "dead" pixels to the board that cannot be used for block placement, like a broken screen. Toggle on/off anytime!</p>
                    </div>
                    <div class="setting-item" id="dead-pixels-intensity-container" style="margin-left: 2rem; display: none;">
                        <label for="dead-pixels-intensity">Dead Pixels Intensity: <span id="dead-pixels-intensity-value">0</span></label>
                        <input type="range" id="dead-pixels-intensity" min="0" max="5" value="0" step="1" style="width: 100%; max-width: 300px; margin-top: 0.5rem;" />
                        <p class="setting-description" style="font-size: 0.85rem; margin-top: 0.5rem;">0 = Off, 5 = Maximum dead pixels (~15-20)</p>
                    </div>
        </div>
        
        <!-- Speed Tracking Mode Settings -->
        <div class="settings-section speed-mode-settings">
            <h3>Speed Tracking Mode</h3>
            <p class="setting-description" style="margin-bottom: 1rem; margin-left: 0;">Choose how placement speed affects your score</p>
            <div class="speed-mode-options">
                <label class="speed-mode-option">
                    <input type="radio" name="speed-mode" value="bonus" id="speed-mode-bonus" checked />
                    <span class="speed-mode-label">
                        <strong>Bonus</strong>
                        <small>Faster = more points (bonus points for quick placements)</small>
                    </span>
                </label>
                <label class="speed-mode-option">
                    <input type="radio" name="speed-mode" value="punishment" id="speed-mode-punishment" />
                    <span class="speed-mode-label">
                        <strong>Punishment</strong>
                        <small>Slower = less points (every second past 1 subtracts 1 point)</small>
                    </span>
                </label>
                <label class="speed-mode-option">
                    <input type="radio" name="speed-mode" value="ignored" id="speed-mode-ignored" />
                    <span class="speed-mode-label">
                        <strong>Ignored</strong>
                        <small>Speed doesn't affect score</small>
                    </span>
                </label>
            </div>
            
            <!-- Speed Display Toggle -->
            <div style="margin-top: 2rem; padding-top: 1.5rem; border-top: 1px solid var(--border-color);">
                <h4 style="margin: 0 0 1rem 0; color: var(--text-color); font-size: 1rem; text-align: center;">Speed Display</h4>
                <p class="setting-description" style="margin-bottom: 1rem; margin-left: 0; text-align: center;">Choose how speed information is displayed in the utility bar when active</p>
                <div class="speed-display-options">
                    <label class="speed-display-option">
                        <input type="radio" name="speed-display-mode" value="timer" id="speed-display-timer" checked />
                        <span class="speed-display-label">Speed Timer</span>
                        <span class="speed-display-description">Show countdown clock between placements</span>
                    </label>
                    <label class="speed-display-option">
                        <input type="radio" name="speed-display-mode" value="points" id="speed-display-points" />
                        <span class="speed-display-label">Speed Points</span>
                        <span class="speed-display-description">Show total speed bonus points earned</span>
                    </label>
                </div>
            </div>
        </div>
        
        <!-- Basic Game Settings -->
        <div class="settings-section basic-game-settings">
                    <h3>Basic Settings</h3>
                <div class="setting-item">
                    <label>
                        <input type="checkbox" id="sound-enabled" />
                        Sound effects
                    </label>
                    <p class="setting-description">Play audio feedback for game actions and events</p>
                </div>
                <div class="setting-item">
                    <label>
                        <input type="checkbox" id="animations-enabled" />
                        Master animations
                    </label>
                    <p class="setting-description">Enable smooth transitions and visual effects during gameplay</p>
                </div>
                <div class="setting-item">
                    <label>
                        <input type="checkbox" id="piece-timeout-enabled" />
                        Enable piece timeout
                    </label>
                    <p class="setting-description">Automatically end game when pieces sit unused for 30 seconds (15s warning, 30s timeout)</p>
                </div>
        </div>
        
        <!-- Enhanced Animation Settings -->
        <div class="settings-section animation-settings" id="animation-settings">
                    <h3 style="margin: 1.5rem 0 1rem 0; color: var(--text-color); font-size: 1.1rem;">Enhanced Animation Controls</h3>
                    
                    <div class="setting-item">
                        <label>
                            <input type="checkbox" id="block-hover-effects" />
                            Block hover effects
                        </label>
                    </div>
                    
                    <div class="setting-item">
                        <label>
                            <input type="checkbox" id="block-selection-glow" />
                            Block selection glow
                        </label>
                    </div>
                    
                    <div class="setting-item">
                        <label>
                            <input type="checkbox" id="block-entrance-animations" />
                            Block entrance animations
                        </label>
                    </div>
                    
                    <div class="setting-item">
                        <label>
                            <input type="checkbox" id="block-placement-animations" />
                            Block placement animations
                        </label>
                    </div>
                    
                    <div class="setting-item">
                        <label>
                            <input type="checkbox" id="line-clear-animations" />
                            Line clear animations
                        </label>
                    </div>
                    
                    <div class="setting-item">
                        <label>
                            <input type="checkbox" id="score-animations" />
                            Score animations
                        </label>
                    </div>
                    
                    <div class="setting-item">
                        <label>
                            <input type="checkbox" id="combo-animations" />
                            Combo animations
                        </label>
                    </div>
                    
                    <div class="setting-item">
                        <label>
                            <input type="checkbox" id="particle-effects" />
                            Particle effects
                        </label>
                        <p class="setting-description">Show particle effects when clearing lines and achieving combos</p>
                    </div>
                    
                    <div class="setting-item" style="text-align: center;">
                        <label for="animation-speed" style="display: block; margin-bottom: 0.5rem; font-weight: 600; color: var(--text-color);">Animation Speed</label>
                        <p class="setting-description" style="margin-bottom: 1rem; font-size: 0.9rem; color: var(--text-muted);">Control the speed of visual effects and transitions during gameplay</p>
                        <select id="animation-speed" style="padding: 0.5rem 1rem; border-radius: 8px; border: 2px solid var(--border-color); background: var(--card-bg); color: var(--text-color); font-size: 1rem; text-align: center; min-width: 120px;">
                            <option value="slow">Slow</option>
                            <option value="normal" selected>Normal</option>
                            <option value="fast">Fast</option>
                        </select>
                    </div>
        </div>
        
        <!-- Additional Game Settings -->
        <div class="settings-section additional-game-settings">
                    <h3 style="margin: 1.5rem 0 1rem 0; color: var(--text-color); font-size: 1.1rem; text-align: center;">Additional Settings</h3>
                    
                    <div class="setting-item">
                        <label>
                            <input type="checkbox" id="haptic-enabled" />
                            Haptic feedback
                        </label>
                        <p class="setting-description">Vibrate device for tactile feedback on supported devices</p>
                    </div>
                    
                    <div class="setting-item">
                        <label>
                            <input type="checkbox" id="auto-save" />
                            Auto-save game
                        </label>
                        <p class="setting-description">Automatically save your progress so you can resume later</p>
                    </div>
                    
                    <div class="setting-item">
                        <label>
                            <input type="checkbox" id="show-points" />
                            Show block points
                        </label>
                        <p class="setting-description">Display point values on each block to help with scoring strategy</p>
                    </div>
                    
                    <div class="setting-item">
                        <label>
                            <input type="checkbox" id="show-placement-points" />
                            Show placement points
                        </label>
                        <p class="setting-description">Show floating point notifications when placing blocks (can be noisy if enabled)</p>
                    </div>
                    
                    <div class="setting-item">
                        <label>
                            <input type="checkbox" id="enable-prize-recognition" checked />
                            Enable prize recognition
                        </label>
                        <p class="setting-description">Automatically detect and highlight special prize patterns for bonus points</p>
                    </div>
                    
                    <div class="setting-item">
                        <label>
                            <input type="checkbox" id="success-mode-enabled" />
                            Enable success mode
                        </label>
                        <p class="setting-description">Show enhanced success animations and effects when achieving combos</p>
                    </div>
        </div>
    </div>
    
    <!-- App Management -->
    <div class="settings-section pwa-stats-management">
        <h3 style="margin: 1.5rem 0 1rem 0; color: var(--text-color); font-size: 1.1rem; text-align: center;">App Management</h3>
        
        <!-- PWA Install Button -->
        <div class="setting-item">
            <button id="pwa-install-button" class="pwa-install-button">
                <span class="install-text">Install as PWA</span>
                <span class="install-status" id="install-status"></span>
            </button>
        </div>
        
        <!-- Reset Statistics Button -->
        <div class="setting-item">
            <button id="reset-stats" class="reset-stats-button">
                <span class="reset-text">Reset Statistics</span>
            </button>
        </div>
    </div>
    
    <!-- Difficulty Defaults -->
    <div class="settings-section reset-difficulty-item">
        <h3 style="margin: 1.5rem 0 1rem 0; color: var(--text-color); font-size: 1.1rem; text-align: center;">Difficulty Defaults</h3>
        <div style="display: flex; gap: 1rem; flex-wrap: wrap;">
            <button id="reset-current-difficulty" class="reset-button" style="flex: 1; min-width: 200px;">
                Reset <span id="current-difficulty-text">Normal</span>
            </button>
            <button id="reset-all-difficulties" class="reset-button" style="flex: 1; min-width: 200px;">
                Reset All
            </button>
        </div>
        <p class="setting-description">Reset difficulty defaults for current or all levels.</p>
        
        <!-- Difficulty Defaults Display -->
        <div style="margin-top: 2rem;">
            <button id="toggle-difficulty-defaults" class="toggle-button" style="width: 100%; padding: 0.75rem; background: var(--card-bg); border: 2px solid var(--border-color); border-radius: 8px; color: var(--text-color); cursor: pointer; font-weight: 600; transition: all 0.3s ease;">
                <span id="toggle-text">📋 Show Defaults by Difficulty</span>
                <span id="toggle-arrow" style="float: right; transition: transform 0.3s ease;">▼</span>
            </button>
            
            <div id="difficulty-defaults-table" style="display: none; margin-top: 1rem; padding: 1.5rem; background: var(--bg-color); border: 1px solid var(--border-color); border-radius: 8px; overflow-x: auto;">
                <h4 style="margin: 0 0 1rem 0; color: var(--text-color); text-align: center;">Default Settings by Difficulty Level</h4>
                <table id="defaults-table" style="width: 100%; border-collapse: collapse; font-size: 0.9rem;">
                    <thead>
                        <tr style="background: var(--primary-color); color: white;">
                            <th style="padding: 0.75rem; text-align: left; border: 1px solid var(--border-color);">Setting</th>
                            <th style="padding: 0.75rem; text-align: center; border: 1px solid var(--border-color);">Easy</th>
                            <th style="padding: 0.75rem; text-align: center; border: 1px solid var(--border-color);">Normal</th>
                            <th style="padding: 0.75rem; text-align: center; border: 1px solid var(--border-color);">Hard</th>
                            <th style="padding: 0.75rem; text-align: center; border: 1px solid var(--border-color);">Expert</th>
                        </tr>
                    </thead>
                    <tbody id="defaults-table-body">
                        <!-- Table rows will be populated by JavaScript -->
                    </tbody>
                </table>
                <p style="margin: 1rem 0 0 0; font-size: 0.8rem; color: var(--text-muted); text-align: center; font-style: italic;">
                    These are the default values that settings will be reset to for each difficulty level.
                </p>
            </div>
        </div>
    </div>
    
    <!-- Bottom Back to Settings Button -->
    <div class="back-navigation" style="margin: 2rem 0; text-align: center;">
        <a href="settings.html" class="nav-item" style="display: inline-block;">
            ← Back to Settings
        </a>
    </div>
    
    <!-- Copyright Notice -->
    <div class="copyright-notice">
        <p>&copy; Chase Pettet, <a href="http://523.life" target="_blank" rel="noopener noreferrer">523.life</a></p>
    </div>

    <!-- Scripts -->
    <script type="module" src="../js/game-settings.js"></script>
    <script type="module" src="../js/pwa/install.js"></script>
</body>
</html><|MERGE_RESOLUTION|>--- conflicted
+++ resolved
@@ -4,19 +4,10 @@
     <meta charset="UTF-8">
     <meta name="viewport" content="width=device-width, initial-scale=1.0">
     <title>Game Settings - Blockdoku</title>
-<<<<<<< HEAD
-    <link rel="stylesheet" href="css/main.css">
-    <link rel="stylesheet" href="css/themes/wood.css" id="theme-css">
-    <link rel="stylesheet" href="css/themes/light.css" id="theme-css-light" media="not all">
-    <link rel="stylesheet" href="css/themes/dark.css" id="theme-css-dark" media="not all">
-    <link rel="icon" type="image/x-icon" href="favicon.ico">
-    <link rel="manifest" href="manifest.json">
-=======
     <link rel="stylesheet" href="../css/main.css">
     <link rel="stylesheet" href="../css/themes/wood.css" id="theme-css">
     <link rel="icon" type="image/x-icon" href="../favicon.ico">
     <link rel="manifest" href="../manifest.json">
->>>>>>> 255ec217
     <meta name="theme-color" content="#8B4513">
     <meta name="description" content="Blockdoku - A modern take on the classic block puzzle game">
     <meta name="keywords" content="blockdoku, puzzle, game, blocks, tetris, mobile, pwa">
@@ -35,364 +26,6 @@
     <meta property="twitter:title" content="Blockdoku - Block Puzzle Game">
     <meta property="twitter:description" content="A modern take on the classic block puzzle game. Play anywhere, anytime!">
     <meta property="twitter:image" content="https://blockdoku.523.life/icons/icon-512x512.png">
-    
-    <script>
-        // Function to update theme
-        function updateTheme() {
-            const savedSettings = localStorage.getItem('blockdoku_settings') || localStorage.getItem('blockdoku-settings');
-            if (savedSettings) {
-                try {
-                    const settings = JSON.parse(savedSettings);
-                    if (settings.theme) {
-                        let themeLink = document.getElementById('theme-css');
-                        if (!themeLink) {
-                            themeLink = document.createElement('link');
-                            themeLink.rel = 'stylesheet';
-                            themeLink.id = 'theme-css';
-                            document.head.appendChild(themeLink);
-                        }
-                        themeLink.href = `css/themes/${settings.theme}.css`;
-
-                        // If Vite injected a wood stylesheet into built HTML, disable it when switching away
-                        try {
-                            const builtWoodLinks = Array.from(document.querySelectorAll('link[rel="stylesheet"]'))
-                                .filter(l => (l.getAttribute('href') || '').includes('/assets/wood-') || (l.href || '').includes('/assets/wood-'));
-                            builtWoodLinks.forEach(l => {
-                                l.disabled = settings.theme !== 'wood';
-                            });
-                        } catch (e) {}
-                    }
-                } catch (e) {
-                    console.log('Error parsing settings:', e);
-                }
-            }
-        }
-        
-        // Load current theme from localStorage on page load
-        document.addEventListener('DOMContentLoaded', function() {
-            // Add a small delay to ensure everything is loaded
-            setTimeout(updateTheme, 100);
-        });
-        
-        // Listen for theme changes from other pages
-        window.addEventListener('storage', function(e) {
-            if (e.key === 'blockdoku-settings' || e.key === 'blockdoku-settings') {
-                updateTheme();
-            }
-        });
-        
-        // Also listen for focus events (when returning from main page)
-        window.addEventListener('focus', function() {
-            updateTheme();
-        });
-    </script>
-    <style>
-        .settings-container {
-            max-width: 1200px;
-            margin: 0 auto;
-            padding: 2rem;
-            min-height: 100vh;
-        }
-        
-        /* Settings sections as direct children */
-        .settings-container > .settings-section {
-            background: var(--card-bg);
-            border: 2px solid var(--border-color);
-            border-radius: 16px;
-            padding: 2rem;
-            margin-bottom: 2rem;
-            box-shadow: 0 4px 12px rgba(0, 0, 0, 0.1);
-        }
-        
-        .settings-header {
-            text-align: center;
-            margin-bottom: 3rem;
-        }
-        
-        .settings-header h1 {
-            color: var(--text-color);
-            margin-bottom: 0.5rem;
-        }
-        
-        .settings-header p {
-            color: var(--text-muted);
-            margin: 0;
-        }
-        
-        .settings-nav {
-            display: flex;
-            flex-wrap: wrap;
-            gap: 1rem;
-            margin-bottom: 3rem;
-            justify-content: center;
-        }
-        
-        .nav-item {
-            padding: 1rem 2rem;
-            background: var(--card-bg);
-            border: 2px solid var(--border-color);
-            border-radius: 12px;
-            cursor: pointer;
-            transition: all 0.3s ease;
-            text-decoration: none;
-            color: var(--text-color);
-            font-weight: 500;
-            min-width: 120px;
-            text-align: center;
-        }
-        
-        .nav-item:hover {
-            border-color: var(--primary-color);
-            transform: translateY(-2px);
-            box-shadow: 0 4px 12px rgba(0, 0, 0, 0.15);
-        }
-        
-        .nav-item.active {
-            border-color: var(--primary-color);
-            background: var(--primary-color);
-            color: white;
-            text-shadow: 0 1px 2px rgba(0, 0, 0, 0.3);
-        }
-        
-        /* Override for light theme to ensure readability */
-        [data-theme="light"] .nav-item.active,
-        body.light-theme .nav-item.active,
-        html.light-theme .nav-item.active {
-            color: white !important;
-            text-shadow: 0 1px 2px rgba(0, 0, 0, 0.7) !important;
-        }
-        
-        .settings-content {
-            background: var(--card-bg);
-            border: 2px solid var(--border-color);
-            border-radius: 16px;
-            padding: 2rem;
-            box-shadow: 0 4px 12px rgba(0, 0, 0, 0.1);
-        }
-        
-        .section-title {
-            color: var(--text-color);
-            margin-bottom: 1.5rem;
-            font-size: 1.5rem;
-            font-weight: 600;
-        }
-        
-        /* Speed Mode Settings */
-        .speed-mode-settings h3 {
-            margin: 0 0 1rem 0;
-            color: var(--text-color);
-            font-size: 1.1rem;
-            font-weight: 600;
-        }
-        
-        .speed-mode-options {
-            display: flex;
-            flex-direction: column;
-            gap: 1rem;
-        }
-        
-        /* Speed Display Options */
-        .speed-display-options {
-            display: flex;
-            gap: 1rem;
-            flex-wrap: wrap;
-            justify-content: center;
-        }
-
-        .speed-display-option {
-            display: flex;
-            flex-direction: column;
-            align-items: center;
-            cursor: pointer;
-            padding: 1rem;
-            border: 2px solid var(--border-color);
-            border-radius: 8px;
-            background: var(--bg-color);
-            transition: all 0.3s ease;
-            flex: 1;
-            min-width: 120px;
-            text-align: center;
-        }
-
-        .speed-display-option:hover {
-            border-color: var(--primary-color);
-            transform: translateY(-2px);
-            box-shadow: 0 4px 12px rgba(0, 0, 0, 0.15);
-        }
-
-        .speed-display-option input[type="radio"] {
-            display: none;
-        }
-
-        .speed-display-option input[type="radio"]:checked + .speed-display-label {
-            color: var(--primary-color);
-        }
-
-        .speed-display-option input[type="radio"]:checked {
-            border-color: var(--primary-color);
-            background: var(--primary-color);
-        }
-
-        .speed-display-option input[type="radio"]:checked .speed-display-label,
-        .speed-display-option input[type="radio"]:checked .speed-display-description {
-            color: white;
-        }
-
-        .speed-display-label {
-            font-weight: 600;
-            color: var(--text-color);
-            transition: color 0.3s ease;
-            display: block;
-            margin-bottom: 0.5rem;
-            font-size: 1rem;
-        }
-
-        .speed-display-description {
-            font-size: 0.85rem;
-            color: var(--text-muted);
-            font-style: italic;
-            display: block;
-            line-height: 1.4;
-            text-align: center;
-        }
-
-        /* Combo Display Options */
-        .combo-display-options {
-            display: flex;
-            gap: 1rem;
-            flex-wrap: wrap;
-            justify-content: center;
-        }
-
-        .combo-display-option {
-            display: flex;
-            flex-direction: column;
-            align-items: center;
-            cursor: pointer;
-            padding: 1rem;
-            border: 2px solid var(--border-color);
-            border-radius: 8px;
-            background: var(--bg-color);
-            transition: all 0.3s ease;
-            flex: 1;
-            min-width: 120px;
-            text-align: center;
-        }
-
-        .combo-display-option:hover {
-            border-color: var(--primary-color);
-            transform: translateY(-2px);
-            box-shadow: 0 4px 12px rgba(0, 0, 0, 0.15);
-        }
-
-        .combo-display-option input[type="radio"] {
-            display: none;
-        }
-
-        .combo-display-option input[type="radio"]:checked + .combo-display-label {
-            color: var(--primary-color);
-        }
-
-        .combo-display-option input[type="radio"]:checked {
-            border-color: var(--primary-color);
-            background: var(--primary-color);
-        }
-
-        .combo-display-option input[type="radio"]:checked .combo-display-label,
-        .combo-display-option input[type="radio"]:checked .combo-display-description {
-            color: white;
-        }
-
-        .combo-display-label {
-            font-weight: 600;
-            color: var(--text-color);
-            transition: color 0.3s ease;
-            display: block;
-            margin-bottom: 0.5rem;
-            font-size: 1rem;
-        }
-
-        .combo-display-description {
-            font-size: 0.85rem;
-            color: var(--text-muted);
-            font-style: italic;
-            display: block;
-            line-height: 1.4;
-            text-align: center;
-        }
-        
-        .speed-mode-option {
-            display: flex;
-            align-items: center;
-            gap: 1rem;
-            padding: 1rem;
-            background: var(--bg-color);
-            border: 2px solid var(--border-color);
-            border-radius: 8px;
-            cursor: pointer;
-            transition: all 0.3s ease;
-        }
-        
-        .speed-mode-option:hover {
-            border-color: var(--primary-color);
-            transform: translateY(-2px);
-            box-shadow: 0 4px 12px rgba(0, 0, 0, 0.15);
-        }
-        
-        .speed-mode-option input[type="radio"] {
-            width: 20px;
-            height: 20px;
-            cursor: pointer;
-            accent-color: var(--primary-color);
-        }
-        
-        .speed-mode-option input[type="radio"]:checked ~ .speed-mode-label {
-            color: var(--primary-color);
-        }
-        
-        .speed-mode-option input[type="radio"]:checked {
-            background: var(--primary-color);
-        }
-        
-        .speed-mode-label {
-            display: flex;
-            flex-direction: column;
-            gap: 0.25rem;
-            flex: 1;
-        }
-        
-        .speed-mode-label strong {
-            color: var(--text-color);
-            font-size: 1rem;
-            transition: color 0.3s ease;
-        }
-        
-        .speed-mode-label small {
-            color: var(--text-muted);
-            font-size: 0.85rem;
-            line-height: 1.3;
-        }
-        
-        @media (max-width: 768px) {
-            .settings-container {
-                padding: 1rem;
-            }
-            
-            .settings-nav {
-                flex-direction: column;
-                align-items: center;
-            }
-            
-            .nav-item {
-                width: 100%;
-                max-width: 300px;
-            }
-            
-            .settings-content {
-                padding: 1.5rem;
-            }
-        }
-    </style>
 </head>
 <body>
     <div class="settings-container">
@@ -407,72 +40,31 @@
             </a>
         </div>
         
-        <div style="text-align: center; margin: 1rem 0 2rem 0; padding: 0 1rem;">
-            <p style="margin: 0; font-size: 0.9rem; color: var(--text-muted); font-style: italic;">
-                Each difficulty level has defaults.<br>
-                Changes made are saved until reset.
-            </p>
-        </div>
-        
+        <div class="settings-content">
+            <!-- Game Settings Section -->
+            <div class="settings-section" id="game-section">
+                <h2 class="section-title">Game Settings</h2>
+                
                 <!-- Combo Display Settings -->
-                <div class="settings-section combo-display-settings">
+                <div class="combo-display-settings">
                     <h3>Combo Display</h3>
-                    <p class="setting-description" style="margin-bottom: 1rem; margin-left: 0; text-align: center;">Choose how combo points are displayed during gameplay</p>
-                    <div class="combo-display-options">
-                        <label class="combo-display-option">
+                    <p class="setting-description" style="margin-bottom: 1rem; margin-left: 0;">Choose how combo points are displayed during gameplay</p>
+                    <div class="combo-options">
+                        <label class="combo-option">
                             <input type="radio" name="combo-display-mode" value="streak" id="combo-streak" />
-                            <span class="combo-display-label">Streak</span>
-                            <span class="combo-display-description">Show current streak count</span>
-                        </label>
-                        <label class="combo-display-option">
+                            <span class="combo-label">Streak</span>
+                            <span class="combo-description">Show current streak count</span>
+                        </label>
+                        <label class="combo-option">
                             <input type="radio" name="combo-display-mode" value="cumulative" id="combo-cumulative" checked />
-                            <span class="combo-display-label">Cumulative</span>
-                            <span class="combo-display-description">Show total combo points earned</span>
-                        </label>
-                    </div>
-                </div>
-                
-        
-        <!-- Utility Bar Settings -->
-        <div class="settings-section utility-bar-settings">
-                    <h3 style="margin: 1.5rem 0 1rem 0; color: var(--text-color); font-size: 1.1rem; text-align: center;">Utility Bar Settings</h3>
-                    <p class="setting-description" style="margin-bottom: 1rem; margin-left: 0;">Configure what appears in the utility bar during gameplay</p>
-                    
-                    <div class="setting-item">
-                        <label>
-                            <input type="checkbox" id="enable-hints" />
-                            Enable hints
-                        </label>
-                        <p class="setting-description">Show placement suggestions for blocks when you're stuck</p>
-                    </div>
-                    
-                    <div class="setting-item">
-                        <label>
-                            <input type="checkbox" id="enable-timer" />
-                            Enable Game Timer
-                        </label>
-                        <p class="setting-description">Add time pressure with countdown timer that ends the game when it reaches zero</p>
-                    </div>
-                    
-                    <div class="setting-item">
-                        <label>
-                            <input type="checkbox" id="show-personal-bests" />
-                            Enable Personal Best
-                        </label>
-                        <p class="setting-description">Display your personal best score and level in the utility bar</p>
-                    </div>
-                    
-                    <div class="setting-item">
-                        <label>
-                            <input type="checkbox" id="show-speed-timer" />
-                            Enable Speed Timer
-                        </label>
-                        <p class="setting-description">Show speed tracking display in utility bar (visual feedback only, doesn't affect gameplay)</p>
-                    </div>
-        </div>
-        
-        <!-- Game Modes Section -->
-        <div class="settings-section game-modes-settings">
+                            <span class="combo-label">Cumulative</span>
+                            <span class="combo-description">Show total combo points earned</span>
+                        </label>
+                    </div>
+                </div>
+                
+                <!-- Game Modes Section -->
+                <div class="game-modes-settings">
                     <h3>Game Modes</h3>
                     <p class="setting-description" style="margin-bottom: 1rem; margin-left: 0;">Enable special game modes that add unique challenges and mechanics. Multiple modes can be active simultaneously!</p>
                     
@@ -498,58 +90,47 @@
                         <input type="range" id="dead-pixels-intensity" min="0" max="5" value="0" step="1" style="width: 100%; max-width: 300px; margin-top: 0.5rem;" />
                         <p class="setting-description" style="font-size: 0.85rem; margin-top: 0.5rem;">0 = Off, 5 = Maximum dead pixels (~15-20)</p>
                     </div>
-        </div>
-        
-        <!-- Speed Tracking Mode Settings -->
-        <div class="settings-section speed-mode-settings">
-            <h3>Speed Tracking Mode</h3>
-            <p class="setting-description" style="margin-bottom: 1rem; margin-left: 0;">Choose how placement speed affects your score</p>
-            <div class="speed-mode-options">
-                <label class="speed-mode-option">
-                    <input type="radio" name="speed-mode" value="bonus" id="speed-mode-bonus" checked />
-                    <span class="speed-mode-label">
-                        <strong>Bonus</strong>
-                        <small>Faster = more points (bonus points for quick placements)</small>
-                    </span>
-                </label>
-                <label class="speed-mode-option">
-                    <input type="radio" name="speed-mode" value="punishment" id="speed-mode-punishment" />
-                    <span class="speed-mode-label">
-                        <strong>Punishment</strong>
-                        <small>Slower = less points (every second past 1 subtracts 1 point)</small>
-                    </span>
-                </label>
-                <label class="speed-mode-option">
-                    <input type="radio" name="speed-mode" value="ignored" id="speed-mode-ignored" />
-                    <span class="speed-mode-label">
-                        <strong>Ignored</strong>
-                        <small>Speed doesn't affect score</small>
-                    </span>
-                </label>
-            </div>
-            
-            <!-- Speed Display Toggle -->
-            <div style="margin-top: 2rem; padding-top: 1.5rem; border-top: 1px solid var(--border-color);">
-                <h4 style="margin: 0 0 1rem 0; color: var(--text-color); font-size: 1rem; text-align: center;">Speed Display</h4>
-                <p class="setting-description" style="margin-bottom: 1rem; margin-left: 0; text-align: center;">Choose how speed information is displayed in the utility bar when active</p>
-                <div class="speed-display-options">
-                    <label class="speed-display-option">
-                        <input type="radio" name="speed-display-mode" value="timer" id="speed-display-timer" checked />
-                        <span class="speed-display-label">Speed Timer</span>
-                        <span class="speed-display-description">Show countdown clock between placements</span>
-                    </label>
-                    <label class="speed-display-option">
-                        <input type="radio" name="speed-display-mode" value="points" id="speed-display-points" />
-                        <span class="speed-display-label">Speed Points</span>
-                        <span class="speed-display-description">Show total speed bonus points earned</span>
-                    </label>
-                </div>
-            </div>
-        </div>
-        
-        <!-- Basic Game Settings -->
-        <div class="settings-section basic-game-settings">
+                    
+                    <!-- Speed Mode Settings -->
+                    <div class="speed-mode-settings">
+                        <h4>Speed Tracking Mode</h4>
+                        <p class="setting-description" style="margin-bottom: 0.5rem; margin-left: 0;">Choose how placement speed affects your score</p>
+                        <div class="speed-mode-options">
+                            <label class="speed-mode-option">
+                                <input type="radio" name="speed-mode" value="bonus" id="speed-mode-bonus" checked />
+                                <span class="speed-mode-label">
+                                    <strong>Bonus</strong>
+                                    <small>Faster = more points</small>
+                                </span>
+                            </label>
+                            <label class="speed-mode-option">
+                                <input type="radio" name="speed-mode" value="punishment" id="speed-mode-punishment" />
+                                <span class="speed-mode-label">
+                                    <strong>Punishment</strong>
+                                    <small>Faster = less points (scales with level)</small>
+                                </span>
+                            </label>
+                            <label class="speed-mode-option">
+                                <input type="radio" name="speed-mode" value="ignored" id="speed-mode-ignored" />
+                                <span class="speed-mode-label">
+                                    <strong>Ignored</strong>
+                                    <small>Speed doesn't affect score</small>
+                                </span>
+                            </label>
+                        </div>
+                    </div>
+                </div>
+                
+                <!-- Basic Game Settings -->
+                <div class="basic-game-settings">
                     <h3>Basic Settings</h3>
+                    <div class="setting-item">
+                        <label>
+                            <input type="checkbox" id="show-high-score" />
+                            Show current high score in header
+                        </label>
+                        <p class="setting-description">Display your best score in the game header for motivation</p>
+                    </div>
                 <div class="setting-item">
                     <label>
                         <input type="checkbox" id="sound-enabled" />
@@ -564,17 +145,9 @@
                     </label>
                     <p class="setting-description">Enable smooth transitions and visual effects during gameplay</p>
                 </div>
-                <div class="setting-item">
-                    <label>
-                        <input type="checkbox" id="piece-timeout-enabled" />
-                        Enable piece timeout
-                    </label>
-                    <p class="setting-description">Automatically end game when pieces sit unused for 30 seconds (15s warning, 30s timeout)</p>
-                </div>
-        </div>
-        
-        <!-- Enhanced Animation Settings -->
-        <div class="settings-section animation-settings" id="animation-settings">
+                
+                <!-- Enhanced Animation Settings -->
+                <div class="animation-settings" id="animation-settings">
                     <h3 style="margin: 1.5rem 0 1rem 0; color: var(--text-color); font-size: 1.1rem;">Enhanced Animation Controls</h3>
                     
                     <div class="setting-item">
@@ -634,144 +207,127 @@
                         <p class="setting-description">Show particle effects when clearing lines and achieving combos</p>
                     </div>
                     
-                    <div class="setting-item" style="text-align: center;">
-                        <label for="animation-speed" style="display: block; margin-bottom: 0.5rem; font-weight: 600; color: var(--text-color);">Animation Speed</label>
-                        <p class="setting-description" style="margin-bottom: 1rem; font-size: 0.9rem; color: var(--text-muted);">Control the speed of visual effects and transitions during gameplay</p>
-                        <select id="animation-speed" style="padding: 0.5rem 1rem; border-radius: 8px; border: 2px solid var(--border-color); background: var(--card-bg); color: var(--text-color); font-size: 1rem; text-align: center; min-width: 120px;">
+                    <div class="setting-item">
+                        <label for="animation-speed">Animation speed:</label>
+                        <select id="animation-speed" style="margin-left: 0.5rem; padding: 0.25rem; border-radius: 4px; border: 1px solid var(--border-color); background: var(--card-bg); color: var(--text-color);">
                             <option value="slow">Slow</option>
                             <option value="normal" selected>Normal</option>
                             <option value="fast">Fast</option>
                         </select>
                     </div>
+                </div>
+                
+                <!-- Additional Game Settings -->
+                <div class="additional-game-settings">
+                    <h3 style="margin: 1.5rem 0 1rem 0; color: var(--text-color); font-size: 1.1rem;">Additional Settings</h3>
+                    
+                    <div class="setting-item">
+                        <label>
+                            <input type="checkbox" id="haptic-enabled" />
+                            Haptic feedback
+                        </label>
+                        <p class="setting-description">Vibrate device for tactile feedback on supported devices</p>
+                    </div>
+                    
+                    <div class="setting-item">
+                        <label>
+                            <input type="checkbox" id="auto-save" />
+                            Auto-save game
+                        </label>
+                        <p class="setting-description">Automatically save your progress so you can resume later</p>
+                    </div>
+                    
+                    <div class="setting-item">
+                        <label>
+                            <input type="checkbox" id="show-points" />
+                            Show block points
+                        </label>
+                        <p class="setting-description">Display point values on each block to help with scoring strategy</p>
+                    </div>
+                    
+                    <div class="setting-item">
+                        <label>
+                            <input type="checkbox" id="show-placement-points" />
+                            Show placement points
+                        </label>
+                        <p class="setting-description">Show floating point notifications when placing blocks (can be noisy if enabled)</p>
+                    </div>
+                    
+                    <div class="setting-item">
+                        <label>
+                            <input type="checkbox" id="enable-prize-recognition" checked />
+                            Enable prize recognition
+                        </label>
+                        <p class="setting-description">Automatically detect and highlight special prize patterns for bonus points</p>
+                    </div>
+                    
+                    <div class="setting-item">
+                        <label>
+                            <input type="checkbox" id="success-mode-enabled" />
+                            Enable success mode
+                        </label>
+                        <p class="setting-description">Show enhanced success animations and effects when achieving combos</p>
+                    </div>
+                </div>
+                
+                <!-- Utility Bar Settings -->
+                <div class="utility-bar-settings">
+                    <h3 style="margin: 1.5rem 0 1rem 0; color: var(--text-color); font-size: 1.1rem;">Utility Bar Settings</h3>
+                    <p class="setting-description" style="margin-bottom: 1rem; margin-left: 0;">Configure what appears in the utility bar during gameplay</p>
+                    
+                    <div class="setting-item">
+                        <label>
+                            <input type="checkbox" id="enable-hints" />
+                            Enable hints
+                        </label>
+                        <p class="setting-description">Show placement suggestions for blocks when you're stuck</p>
+                    </div>
+                    
+                    <div class="setting-item">
+                        <label>
+                            <input type="checkbox" id="enable-timer" />
+                            Enable timer
+                        </label>
+                        <p class="setting-description">Add time pressure to increase difficulty and excitement</p>
+                    </div>
+                    
+                    <div class="setting-item">
+                        <label>
+                            <input type="checkbox" id="show-personal-bests" />
+                            Show personal bests in utility bar
+                        </label>
+                        <p class="setting-description">Display your personal best score and level in the utility bar</p>
+                    </div>
+                    
+                    <div class="setting-item">
+                        <label>
+                            <input type="checkbox" id="show-speed-timer" />
+                            Show speed timer in utility bar
+                        </label>
+                        <p class="setting-description">Display speed timer in the utility bar when speed mode is active</p>
+                    </div>
+                </div>
+                
+                <!-- PWA Install Button -->
+                <div class="setting-item pwa-install-item">
+                    <button id="pwa-install-button" class="pwa-install-button">
+                        <span class="install-text">Install as PWA</span>
+                        <span class="install-status" id="install-status"></span>
+                    </button>
+                </div>
+                
+                <!-- Reset Statistics Button -->
+                <div class="setting-item reset-stats-item">
+                    <button id="reset-stats" class="reset-stats-button">
+                        <span class="reset-text">Reset Statistics</span>
+                    </button>
+                </div>
+            </div>
         </div>
         
-        <!-- Additional Game Settings -->
-        <div class="settings-section additional-game-settings">
-                    <h3 style="margin: 1.5rem 0 1rem 0; color: var(--text-color); font-size: 1.1rem; text-align: center;">Additional Settings</h3>
-                    
-                    <div class="setting-item">
-                        <label>
-                            <input type="checkbox" id="haptic-enabled" />
-                            Haptic feedback
-                        </label>
-                        <p class="setting-description">Vibrate device for tactile feedback on supported devices</p>
-                    </div>
-                    
-                    <div class="setting-item">
-                        <label>
-                            <input type="checkbox" id="auto-save" />
-                            Auto-save game
-                        </label>
-                        <p class="setting-description">Automatically save your progress so you can resume later</p>
-                    </div>
-                    
-                    <div class="setting-item">
-                        <label>
-                            <input type="checkbox" id="show-points" />
-                            Show block points
-                        </label>
-                        <p class="setting-description">Display point values on each block to help with scoring strategy</p>
-                    </div>
-                    
-                    <div class="setting-item">
-                        <label>
-                            <input type="checkbox" id="show-placement-points" />
-                            Show placement points
-                        </label>
-                        <p class="setting-description">Show floating point notifications when placing blocks (can be noisy if enabled)</p>
-                    </div>
-                    
-                    <div class="setting-item">
-                        <label>
-                            <input type="checkbox" id="enable-prize-recognition" checked />
-                            Enable prize recognition
-                        </label>
-                        <p class="setting-description">Automatically detect and highlight special prize patterns for bonus points</p>
-                    </div>
-                    
-                    <div class="setting-item">
-                        <label>
-                            <input type="checkbox" id="success-mode-enabled" />
-                            Enable success mode
-                        </label>
-                        <p class="setting-description">Show enhanced success animations and effects when achieving combos</p>
-                    </div>
-        </div>
-    </div>
-    
-    <!-- App Management -->
-    <div class="settings-section pwa-stats-management">
-        <h3 style="margin: 1.5rem 0 1rem 0; color: var(--text-color); font-size: 1.1rem; text-align: center;">App Management</h3>
-        
-        <!-- PWA Install Button -->
-        <div class="setting-item">
-            <button id="pwa-install-button" class="pwa-install-button">
-                <span class="install-text">Install as PWA</span>
-                <span class="install-status" id="install-status"></span>
-            </button>
-        </div>
-        
-        <!-- Reset Statistics Button -->
-        <div class="setting-item">
-            <button id="reset-stats" class="reset-stats-button">
-                <span class="reset-text">Reset Statistics</span>
-            </button>
-        </div>
-    </div>
-    
-    <!-- Difficulty Defaults -->
-    <div class="settings-section reset-difficulty-item">
-        <h3 style="margin: 1.5rem 0 1rem 0; color: var(--text-color); font-size: 1.1rem; text-align: center;">Difficulty Defaults</h3>
-        <div style="display: flex; gap: 1rem; flex-wrap: wrap;">
-            <button id="reset-current-difficulty" class="reset-button" style="flex: 1; min-width: 200px;">
-                Reset <span id="current-difficulty-text">Normal</span>
-            </button>
-            <button id="reset-all-difficulties" class="reset-button" style="flex: 1; min-width: 200px;">
-                Reset All
-            </button>
-        </div>
-        <p class="setting-description">Reset difficulty defaults for current or all levels.</p>
-        
-        <!-- Difficulty Defaults Display -->
-        <div style="margin-top: 2rem;">
-            <button id="toggle-difficulty-defaults" class="toggle-button" style="width: 100%; padding: 0.75rem; background: var(--card-bg); border: 2px solid var(--border-color); border-radius: 8px; color: var(--text-color); cursor: pointer; font-weight: 600; transition: all 0.3s ease;">
-                <span id="toggle-text">📋 Show Defaults by Difficulty</span>
-                <span id="toggle-arrow" style="float: right; transition: transform 0.3s ease;">▼</span>
-            </button>
-            
-            <div id="difficulty-defaults-table" style="display: none; margin-top: 1rem; padding: 1.5rem; background: var(--bg-color); border: 1px solid var(--border-color); border-radius: 8px; overflow-x: auto;">
-                <h4 style="margin: 0 0 1rem 0; color: var(--text-color); text-align: center;">Default Settings by Difficulty Level</h4>
-                <table id="defaults-table" style="width: 100%; border-collapse: collapse; font-size: 0.9rem;">
-                    <thead>
-                        <tr style="background: var(--primary-color); color: white;">
-                            <th style="padding: 0.75rem; text-align: left; border: 1px solid var(--border-color);">Setting</th>
-                            <th style="padding: 0.75rem; text-align: center; border: 1px solid var(--border-color);">Easy</th>
-                            <th style="padding: 0.75rem; text-align: center; border: 1px solid var(--border-color);">Normal</th>
-                            <th style="padding: 0.75rem; text-align: center; border: 1px solid var(--border-color);">Hard</th>
-                            <th style="padding: 0.75rem; text-align: center; border: 1px solid var(--border-color);">Expert</th>
-                        </tr>
-                    </thead>
-                    <tbody id="defaults-table-body">
-                        <!-- Table rows will be populated by JavaScript -->
-                    </tbody>
-                </table>
-                <p style="margin: 1rem 0 0 0; font-size: 0.8rem; color: var(--text-muted); text-align: center; font-style: italic;">
-                    These are the default values that settings will be reset to for each difficulty level.
-                </p>
-            </div>
-        </div>
-    </div>
-    
-    <!-- Bottom Back to Settings Button -->
-    <div class="back-navigation" style="margin: 2rem 0; text-align: center;">
-        <a href="settings.html" class="nav-item" style="display: inline-block;">
-            ← Back to Settings
-        </a>
-    </div>
-    
-    <!-- Copyright Notice -->
-    <div class="copyright-notice">
-        <p>&copy; Chase Pettet, <a href="http://523.life" target="_blank" rel="noopener noreferrer">523.life</a></p>
+        <footer class="settings-footer">
+            <p>© Chase Pettet, <a href="http://523.life" target="_blank" rel="noopener noreferrer">523.life</a></p>
+        </footer>
     </div>
 
     <!-- Scripts -->
