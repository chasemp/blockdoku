--- conflicted
+++ resolved
@@ -2450,20 +2450,8 @@
 			squares: stats.squareClears || 0
 		};
 
-<<<<<<< HEAD
         // Always show both combo types in game over modal
         const comboSummary = `<p style=\"margin: 5px 0;\">Max Streak: ${stats.maxCombo}</p><p style=\"margin: 5px 0;\">Total Combos: ${stats.totalCombos || 0}</p>`;
-=======
-        // Build combo summary based on which modes were used
-        const modesUsedSet = new Set(stats.comboModesUsed || []);
-        const usedStreak = modesUsedSet.has('streak');
-        const usedCumulative = modesUsedSet.has('cumulative') || modesUsedSet.size === 0; // default to cumulative if unknown
-        const comboSummary = usedStreak && usedCumulative
-            ? `<p style=\"margin: 5px 0;\">Max Streak: ${stats.maxCombo}</p><p style=\"margin: 5px 0;\">Total Combos: ${stats.comboActivations || 0}</p>`
-            : (usedCumulative
-                ? `<p style=\"margin: 5px 0;\">Total Combos: ${stats.comboActivations || 0}</p>`
-                : `<p style=\"margin: 5px 0;\">Max Streak: ${stats.maxCombo}</p>`);
->>>>>>> 479475c3
 
         modalContent.innerHTML = `
 			<h2 style="margin: 0 0 20px 0; color: var(--primary-color, #3498db);">Game Over!</h2>
