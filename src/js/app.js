--- conflicted
+++ resolved
@@ -1156,16 +1156,13 @@
     updateScoreForClears(clearedLines) {
         console.log('updateScoreForClears called with:', clearedLines);
         
-        // Calculate score without modifying state
-        const scoreInfo = this.scoringSystem.calculateScoreForClears(clearedLines);
+        // Get difficulty multiplier and calculate score with it
+        const difficultyMultiplier = this.difficultyManager.getScoreMultiplier();
+        const scoreInfo = this.scoringSystem.calculateScoreForClears(clearedLines, difficultyMultiplier);
         console.log('Score calculation result:', scoreInfo);
         
-        // Apply difficulty multiplier
-        const difficultyMultiplier = this.difficultyManager.getScoreMultiplier();
-        const adjustedScore = Math.floor(scoreInfo.scoreGained * difficultyMultiplier);
-        
-        // Update app score
-        this.score = this.score + adjustedScore;
+        // Update app score (score is already adjusted for difficulty in calculateScoreForClears)
+        this.score = this.score + scoreInfo.scoreGained;
         
         // Update scoring system score to keep in sync
         this.scoringSystem.score = this.score;
@@ -1206,7 +1203,7 @@
         // Store the result for later use in completeLineClear
         this.pendingClearResult = {
             clearedLines: clearedLines,
-            scoreGained: adjustedScore,
+            scoreGained: scoreInfo.scoreGained,
             isCombo: scoreInfo.isComboEvent,
             combo: this.scoringSystem.getCombo()
         };
@@ -1446,7 +1443,6 @@
             // Clear pending clears state
             this.pendingClears = null;
             
-<<<<<<< HEAD
             // Actually clear the lines from the board (without updating score)
             console.log('Clearing lines from board...');
             result = this.scoringSystem.clearLinesFromBoard(this.board, clearedLines);
@@ -1462,19 +1458,6 @@
             } else {
                 combo = storedResult.combo;
             }
-=======
-            // Actually clear the lines
-            console.log('Applying clears to board...');
-            const previousScore = this.scoringSystem.getScore();
-            const difficultyMultiplier = this.difficultyManager.getScoreMultiplier();
-            result = this.scoringSystem.applyClears(this.board, clearedLines, difficultyMultiplier);
-            console.log('Clears applied, result:', result);
-            this.board = result.board;
-            
-            // Update score and level from scoring system
-            // The scoring system handles all score calculations including level multipliers
-            this.score = this.scoringSystem.getScore();
->>>>>>> 73f57960
             
             // Clear the stored result
             this.pendingClearResult = null;
